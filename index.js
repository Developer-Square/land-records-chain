--- conflicted
+++ resolved
@@ -1,9 +1,9 @@
-const express = require("express");
-const { MongoClient, ObjectId } = require("mongodb");
-const SHA256 = require("crypto-js/sha256");
-const { randomInt } = require("crypto");
-const bodyParser = require("body-parser");
-const cors = require("cors");
+const express = require('express');
+const { MongoClient, ObjectId } = require('mongodb');
+const SHA256 = require('crypto-js/sha256');
+const { randomInt } = require('crypto');
+const bodyParser = require('body-parser');
+const cors = require('cors');
 
 const app = express();
 // parse application/x-www-form-urlencoded
@@ -13,17 +13,13 @@
 // parse application/json
 app.use(bodyParser.json());
 
-<<<<<<< HEAD
-const port = 3500;
-=======
 const port = 8000;
->>>>>>> 4dd1ec34
-const mongoDbUri = "mongodb://127.0.0.1:27017";
+const mongoDbUri = 'mongodb://127.0.0.1:27017';
 
 const client = new MongoClient(mongoDbUri);
-const database = client.db("land-records");
-const Users = database.collection("users");
-const Chain = database.collection("chain");
+const database = client.db('land-records');
+const Users = database.collection('users');
+const Chain = database.collection('chain');
 
 /**
  * Class definition of a single block of the blockchain
@@ -43,17 +39,12 @@
 	constructor(data) {
 		this.index = 0;
 		this.timestamp = new Date().getTime();
-<<<<<<< HEAD
-		this.owner = null;
-		this.ownerId = null;
-=======
 		this.owner = data.owner || null;
 		this.ownerId = data.ownerId || null;
->>>>>>> 4dd1ec34
 		this.referenceNumber = data.referenceNumber;
 		this.size = data.size;
 		this.price = data.price;
-		this.previousHash = "0";
+		this.previousHash = '0';
 		this.hash = this.calculateHash();
 		this.nonce = randomInt(0, 1000000);
 	}
@@ -76,7 +67,7 @@
 /**
  * The Genesis Block. The first block of data that is processed and validated to form a new blockchain, often referred to as block 0 or block 1. https://coinmarketcap.com/alexandria/glossary/genesis-block
  */
-const genesisBlock = new Block({ referenceNumber: "0", size: "0", price: 0 });
+const genesisBlock = new Block({ referenceNumber: '0', size: '0', price: 0 });
 
 /**
  * Checks whether the current blockchain is valid
@@ -156,7 +147,7 @@
     ]
 }
  */
-app.post("/seed", async (req, res) => {
+app.post('/seed', async (req, res) => {
 	try {
 		await Users.insertMany(req.body.users);
 		const blocks = [genesisBlock];
@@ -168,7 +159,7 @@
 			blocks.push(newBlock);
 		}
 		await Chain.insertMany(blocks);
-		res.status(201).send({ message: "database seeded successfully" });
+		res.status(201).send({ message: 'database seeded successfully' });
 	} catch (e) {
 		console.log(e);
 		res.status(500).send({ error: e });
@@ -182,12 +173,12 @@
  *  "credit": 1000000
  * }
  */
-app.post("/users", async (req, res) => {
+app.post('/users', async (req, res) => {
 	try {
 		const result = await Users.insertOne(req.body);
 		res
 			.status(201)
-			.send({ id: result.insertedId, message: "user added successfully" });
+			.send({ id: result.insertedId, message: 'user added successfully' });
 	} catch (e) {
 		console.log(e);
 		res.status(500).send({ error: e });
@@ -197,7 +188,7 @@
 /**
  * API for getting all users
  */
-app.get("/users", async (req, res) => {
+app.get('/users', async (req, res) => {
 	try {
 		const users = await Users.find({}).toArray();
 		res.status(200).send({ users });
@@ -210,7 +201,7 @@
 /**
  * API for getting a single user
  */
-app.get("/users/:userId", async (req, res) => {
+app.get('/users/:userId', async (req, res) => {
 	const { userId } = req.params;
 	try {
 		const user = await Users.findOne({ _id: new ObjectId(userId) });
@@ -229,7 +220,7 @@
  *  "price": 100000
  * }
  */
-app.post("/landRecords", async (req, res) => {
+app.post('/landRecords', async (req, res) => {
 	try {
 		const lastRecord = await Chain.find({})
 			.sort({ _id: -1 })
@@ -240,7 +231,7 @@
 			referenceNumber: req.body.referenceNumber,
 		});
 		if (recordExists) {
-			res.status(400).send({ message: "The record exists in the database" });
+			res.status(400).send({ message: 'The record exists in the database' });
 		} else {
 			let newBlock = new Block(req.body);
 			if (recordsCount === 0) {
@@ -249,13 +240,13 @@
 				newBlock.hash = newBlock.calculateHash();
 				const blocks = [genesisBlock, newBlock];
 				await Chain.insertMany(blocks);
-				res.status(201).send({ message: "record added successfully" });
+				res.status(201).send({ message: 'record added successfully' });
 			} else {
 				newBlock.index = recordsCount;
 				newBlock.previousHash = lastRecord[0].hash;
 				newBlock.hash = newBlock.calculateHash();
 				await Chain.insertOne(newBlock);
-				res.status(201).send({ message: "record added successfully" });
+				res.status(201).send({ message: 'record added successfully' });
 			}
 		}
 	} catch (e) {
@@ -268,7 +259,7 @@
  * API for getting all land records
  * Returns an error is the blockchain has been compromised
  */
-app.get("/landRecords", async (req, res) => {
+app.get('/landRecords', async (req, res) => {
 	try {
 		const valid = await isBlockchainValid();
 		if (!valid) {
@@ -289,7 +280,7 @@
  * API for getting land records by reference Number
  * @example localhost:3000/landRecords/LK23GH6
  */
-app.get("/landRecords/:referenceNumber", async (req, res) => {
+app.get('/landRecords/:referenceNumber', async (req, res) => {
 	try {
 		const { referenceNumber } = req.params;
 		const valid = await isBlockchainValid();
@@ -313,14 +304,14 @@
  * API for transferring land from one owner to another
  * @example localhost:3000/transfer/LK23GH6/62d5211d95b29ef5e67083e7
  */
-app.post("/transfer/:referenceNumber/:userId", async (req, res) => {
+app.post('/transfer/:referenceNumber/:userId', async (req, res) => {
 	try {
 		const { referenceNumber, userId } = req.params;
 		const valid = await isBlockchainValid();
 		if (!valid) {
 			res
 				.status(404)
-				.send({ message: "Sorry, the blockchain has been compromised" });
+				.send({ message: 'Sorry, the blockchain has been compromised' });
 		} else {
 			const recordsCount = await Chain.estimatedDocumentCount();
 			const records = await Chain.find({ referenceNumber })
@@ -332,9 +323,9 @@
 				.toArray();
 			const user = await Users.findOne({ _id: new ObjectId(userId) });
 			if (records.length === 0) {
-				res.status(404).send({ message: "Land not found" });
+				res.status(404).send({ message: 'Land not found' });
 			} else if (!user) {
-				res.status(404).send({ message: "User not found" });
+				res.status(404).send({ message: 'User not found' });
 			} else if (
 				records[0].ownerId &&
 				userId === records[0].ownerId.toHexString()
